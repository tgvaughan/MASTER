/*
 * Copyright (C) 2013 Tim Vaughan <tgvaughan@gmail.com>
 *
 * This program is free software: you can redistribute it and/or modify
 * it under the terms of the GNU General Public License as published by
 * the Free Software Foundation, either version 3 of the License, or
 * (at your option) any later version.
 *
 * This program is distributed in the hope that it will be useful,
 * but WITHOUT ANY WARRANTY; without even the implied warranty of
 * MERCHANTABILITY or FITNESS FOR A PARTICULAR PURPOSE.  See the
 * GNU General Public License for more details.
 *
 * You should have received a copy of the GNU General Public License
 * along with this program.  If not, see <http://www.gnu.org/licenses/>.
 */
package master.inheritance;

import java.util.ArrayList;
import java.util.List;
import master.Population;

/**
 * @author Tim Vaughan <tgvaughan@gmail.com>
 */
public class FilterLineages {
    
    public enum Rule {
        BY_REACTNAME, BY_POPTYPENAME,
        BY_REACTNAME_INV, BY_POPTYPENAME_INV
    };
    
    /**
     * Keep only those lineages terminating in a node satisfying the filter function.
     * 
     * @param itraj Inheritance trajectory object
     * @param filterFunc Function accepting node and string and returning boolean
     * @param markOnly If true, mark lineages rather than pruning them.
     * @param reverseTime If true, time increases in opposite direction
     * to the Markov process which generated the graph.
     */
    public static void filter(InheritanceTrajectory itraj,
            Rule rule, String name, boolean markOnly, boolean noClean, boolean reverseTime) {
        
        // Get list of root and leaf nodes:
        List<Node> rootNodes, leafNodes;
        if (reverseTime) {
            rootNodes = itraj.getEndNodes();
            leafNodes = itraj.getStartNodes();
        } else {
            rootNodes = itraj.getStartNodes();
            leafNodes = itraj.getEndNodes();
        }
        
        // Mark lineages ancestral to nodes with matching reactionGroup
        for (Node node : leafNodes) {
<<<<<<< HEAD
            switch (rule) {
                case BY_POPTYPENAME:
                    if (node.getPopulation().getType().getName().equals(name))
                        mark(node, reverseTime);
                    break;
                    
                case BY_POPTYPENAME_INV:
                    if (!node.getPopulation().getType().getName().equals(name))
                        mark(node, reverseTime);
                    break;
                    
                case BY_REACTNAME:
                    if (node.getReactionGroup().getName().equals(name))
                        mark(node, reverseTime);
                    break;
                    
                case BY_REACTNAME_INV:
                    if (!node.getReactionGroup().getName().equals(name))
                        mark(node, reverseTime);
                    break;
            }
=======
            InheritanceReactionGroup leafRG = node.getReactionGroup();           
            if (leafRG != null && leafRG.getName().equals(reactionGroupName))
                mark(node, reverseTime);
>>>>>>> 27eafebf
        }
        
        // Explicitly unmark lineages decending from unmarked root nodes
        for (Node node : rootNodes)
            markFalse(node, reverseTime);
        
        if (markOnly)
            return;
        
        // Prune unmarked lineages:
        for (Node node : leafNodes) {
            if (!isMarked(node))
                pruneLineage(node, reverseTime);
        }
        
        // Remove any unmarked start nodes:
        List<Node> oldStartNodes = new ArrayList<Node>();
        oldStartNodes.addAll(itraj.getStartNodes());        
        for (Node node : oldStartNodes) {
            if (!isMarked(node))
                itraj.getStartNodes().remove(node);
        }
        
        if (noClean)
            return;
        
        // Clean graph of singleton nodes that don't represent state changes:
        for (Node node : itraj.getStartNodes())
            cleanSubGraph(node, reverseTime);
    }
    
    /**
     * Determine whether node belongs to a sampled lineage.
     * 
     * @param node
     * @return true if lineage has been sampled
     */
    private static boolean isMarked(Node node) {
        Boolean mark = (Boolean) node.getAttribute("marked");
        return mark != null && mark;
    }
    
    /**
     * Mark node and its ancestors as belonging to a sampled lineage.
     * 
     * @param node 
     * @param reverseTime 
     */
    private static void mark(Node node, boolean reverseTime) {

        node.setAttribute("marked", true);
        List<Node> prevNodes = getPrev(node, reverseTime);
        for (Node prev : prevNodes)
            mark(prev, reverseTime);
    }
    
    /**
     * Explicitly unmark node and its decendents which do not
     * belong to sampled lineages.
     * 
     * @param node
     * @param reverseTime 
     */
    private static void markFalse(Node node, boolean reverseTime) {
        if (!isMarked(node))
            node.setAttribute("marked", false);
        
        List<Node> nextNodes = getNext(node, reverseTime);
        for (Node next : nextNodes)
            markFalse(next, reverseTime);
    }
    
    /**
     * Discard ancestral nodes until a node marked as belonging to a
     * sampled lineage is encountered.
     * 
     * @param node
     * @param reverseTime 
     */
    private static void pruneLineage(Node node, boolean reverseTime) {
        List<Node> prevNodes = new ArrayList<Node>();
        prevNodes.addAll(getPrev(node, reverseTime));
        
        for (Node prev : prevNodes) {
            getPrev(node, reverseTime).remove(node);
            getNext(prev, reverseTime).remove(node);
            if (!isMarked(prev))
                pruneLineage(prev, reverseTime);
        }
    }
    
    /**
     * Clean graph below node of any singleton nodes which do not represent
     * state changes.
     * 
     * @param node
     * @param reverseTime 
     */
    private static void cleanSubGraph(Node node, boolean reverseTime) {
        List<Node> nextNodes = getNext(node, reverseTime);
        List<Node> prevNodes = getPrev(node, reverseTime);
        
        if (nextNodes.size() == 1 && prevNodes.size() == 1) {
            Node parent = prevNodes.get(0);
            Node child = nextNodes.get(0);
            
            if (node.getPopulation().equals(child.getPopulation())) {
                getPrev(child, reverseTime).remove(node);
                getPrev(child, reverseTime).add(parent);
                
                getNext(parent, reverseTime).remove(node);
                getNext(parent, reverseTime).add(child);
            }
        }
        
        List<Node> nextNodesCopy = new ArrayList<Node>();
        nextNodesCopy.addAll(nextNodes);

        for (Node child : nextNodesCopy)
            cleanSubGraph(child, reverseTime);
    }
    
    /**
     * Obtain nodes decending from node, respecting chosen time direction.
     * 
     * @param node
     * @param reverseTime
     * @return parents or children, depending on reverseTime
     */
    private static List<Node> getNext(Node node, boolean reverseTime) {
        if (reverseTime)
            return node.getParents();
        else
            return node.getChildren();
    }
    
    /**
     * Obtain direct ancestors of node, respecting chosen time direction.
     * 
     * @param node
     * @param reverseTime
     * @return parents or children, depending on reverseTime
     */
    private static List<Node> getPrev(Node node, boolean reverseTime) {
        if (reverseTime)
            return node.getChildren();
        else
            return node.getParents();
    }
}<|MERGE_RESOLUTION|>--- conflicted
+++ resolved
@@ -54,33 +54,27 @@
         
         // Mark lineages ancestral to nodes with matching reactionGroup
         for (Node node : leafNodes) {
-<<<<<<< HEAD
             switch (rule) {
                 case BY_POPTYPENAME:
-                    if (node.getPopulation().getType().getName().equals(name))
+                    if (node.getPopulation() != null && node.getPopulation().getType().getName().equals(name))
                         mark(node, reverseTime);
                     break;
                     
                 case BY_POPTYPENAME_INV:
-                    if (!node.getPopulation().getType().getName().equals(name))
+                    if (!(node.getPopulation() != null && node.getPopulation().getType().getName().equals(name)))
                         mark(node, reverseTime);
                     break;
                     
                 case BY_REACTNAME:
-                    if (node.getReactionGroup().getName().equals(name))
+                    if (node.getReactionGroup() != null && node.getReactionGroup().getName().equals(name))
                         mark(node, reverseTime);
                     break;
                     
                 case BY_REACTNAME_INV:
-                    if (!node.getReactionGroup().getName().equals(name))
+                    if (!(node.getReactionGroup() != null && node.getReactionGroup().getName().equals(name)))
                         mark(node, reverseTime);
                     break;
             }
-=======
-            InheritanceReactionGroup leafRG = node.getReactionGroup();           
-            if (leafRG != null && leafRG.getName().equals(reactionGroupName))
-                mark(node, reverseTime);
->>>>>>> 27eafebf
         }
         
         // Explicitly unmark lineages decending from unmarked root nodes
